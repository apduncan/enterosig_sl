--- conflicted
+++ resolved
@@ -144,15 +144,9 @@
         res_zip: io.BytesIO = _zip_items([
             ("w.tsv", transformed.w.to_csv(sep="\t")),
             ("h.tsv", transformed.h.to_csv(sep="\t")),
-<<<<<<< HEAD
-            ("w_norm.tsv", transformed.w_norm.to_csv(sep="\t")),
-            ("h_norm.tsv", transformed.h_norm.to_csv(sep="\t")),
-            ("abundance.tsv", transformed.abundance_table.to_csv(sep="\t")),
-=======
             ("w_scaled.tsv", transformed.scaled('w').to_csv(sep="\t")),
             ("h_scaled.tsv", transformed.scaled('h').to_csv(sep="\t")),
             ("x.tsv", transformed.parameters.x.to_csv(sep="\t")),
->>>>>>> 905b1e13
             ("model_fit.tsv", transformed.model_fit.to_csv(sep="\t")),
             ("quality_measures.tsv", transformed.quality_series.to_csv(sep="\t")),
             ("primary_signatures.tsv", transformed.primary_signature.to_csv(sep="\t")),
@@ -177,14 +171,8 @@
             st.markdown(text.WEIGHT_PLOT_TITLE)
             st.markdown(text.WEIGHT_PLOT_CAPTION)
             # Provide a simple visualisations of the ES
-<<<<<<< HEAD
-            p_hmap: go.Figure = _plot_heatmap(transformed.h_norm)
-            st.plotly_chart(
-                p_hmap
-=======
             st.write(
                 transformed.plot_relative_weight().savefig()
->>>>>>> 905b1e13
             )
 
             # Provide a simple visualisation of the model fit
